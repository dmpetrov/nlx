--- conflicted
+++ resolved
@@ -52,11 +52,7 @@
     import_parser.add_argument(
         "-o", "--out", nargs="?", help="Destination path to download files to"
     )
-    import_parser.add_argument(
-<<<<<<< HEAD
+    import_parser.add_argument
         "--rev", nargs="?", help="Git revision in repository to update from."
-=======
-        "--rev", nargs="?", help="Git revision (e.g. branch, tag, SHA)"
->>>>>>> 0be0931f
     )
     import_parser.set_defaults(func=CmdImport)