--- conflicted
+++ resolved
@@ -157,11 +157,7 @@
     _add_output_arguments(plots_diff_parser)
     plots_diff_parser.set_defaults(func=CmdPlotsDiff)
 
-<<<<<<< HEAD
     PLOTS_MODIFY_HELP = "Modify display properties of plot metric files."
-=======
-    PLOTS_MODIFY_HELP = "Modify plot properties associated with a target file."
->>>>>>> 56833387
     plots_modify_parser = plots_subparsers.add_parser(
         "modify",
         parents=[parent_parser],
@@ -170,22 +166,14 @@
         formatter_class=argparse.RawDescriptionHelpFormatter,
     )
     plots_modify_parser.add_argument(
-<<<<<<< HEAD
         "target", help="Metric file to set props to",
-    )
-    _add_props_arguments(plots_modify_parser)
-    plots_modify_parser.add_argument(
-        "--unset", nargs="*", help="Unset one or more display properties.",
-=======
-        "target", help="Plot file to set properties to.",
     )
     _add_props_arguments(plots_modify_parser)
     plots_modify_parser.add_argument(
         "--unset",
         nargs="*",
         metavar="<property>",
-        help="Properties to unset.",
->>>>>>> 56833387
+        help="Unset one or more display properties.",
     )
     plots_modify_parser.set_defaults(func=CmdPlotsModify)
 
@@ -217,23 +205,14 @@
         default=None,  # Use default None to distinguish when it's not used
         help="Provided CSV ot TSV datafile does not have a header.",
     )
-<<<<<<< HEAD
-    parser.add_argument("--title", default=None, help="Plot title.")
+    parser.add_argument(
+        "--title", default=None, metavar="<text>", help="Plot title."
+    )
     parser.add_argument(
         "--x-label", default=None, help="X axis label.", metavar="<text>"
     )
     parser.add_argument(
         "--y-label", default=None, help="Y axis label.", metavar="<text>"
-=======
-    parser.add_argument(
-        "--title", default=None, metavar="<text>", help="Plot title."
-    )
-    parser.add_argument(
-        "--x-label", default=None, metavar="<text>", help="X axis label."
-    )
-    parser.add_argument(
-        "--y-label", default=None, metavar="<text>", help="Y axis lebel."
->>>>>>> 56833387
     )
 
 
