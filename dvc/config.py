--- conflicted
+++ resolved
@@ -149,13 +149,8 @@
                     "profile": str,
                     "credentialpath": str,
                     "endpointurl": str,
-<<<<<<< HEAD
-                    Optional("access_key_id", default=""): str,
-                    Optional("secret_access_key", default=""): str,
-=======
-                    "s3_key_id": str,
-                    "s3_key_secret": str,
->>>>>>> 872fd3d0
+                    "access_key_id": str,
+                    "secret_access_key": str,
                     Optional("listobjects", default=False): Bool,
                     Optional("use_ssl", default=True): Bool,
                     "sse": str,
