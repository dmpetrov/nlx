--- conflicted
+++ resolved
@@ -196,7 +196,6 @@
                     **REMOTE_COMMON,
                 },
                 "hdfs": {"user": str, **REMOTE_COMMON},
-<<<<<<< HEAD
                 "azure": {
                     "connection_string": str,
                     "azcli_credential": Bool,
@@ -206,7 +205,6 @@
                     "tenant_id": str,
                     **REMOTE_COMMON,
                 },
-=======
                 "webhdfs": {
                     "hdfscli_config": str,
                     "webhdfs_token": str,
@@ -214,8 +212,6 @@
                     "webhdfs_alias": str,
                     **REMOTE_COMMON,
                 },
-                "azure": {"connection_string": str, **REMOTE_COMMON},
->>>>>>> 6d745eb4
                 "oss": {
                     "oss_key_id": str,
                     "oss_key_secret": str,
