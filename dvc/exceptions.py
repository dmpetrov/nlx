"""Exceptions raised by the dvc."""

from dvc.utils import relpath


class DvcException(Exception):
    """Base class for all dvc exceptions."""


class OutputDuplicationError(DvcException):
    """Thrown if a file/directory is specified as an output in more than one
    stage.

    Args:
        output (unicode): path to the file/directory.
        stages (list): list of paths to stages.
    """

    def __init__(self, output, stages):
        assert isinstance(output, str)
        assert all(hasattr(stage, "relpath") for stage in stages)
        msg = (
            "file/directory '{}' is specified as an output in more than one "
            "stage: {}\n"
            "This is not allowed. Consider using a different output name."
        ).format(output, "\n    ".join(s.relpath for s in stages))
        super().__init__(msg)


class OutputNotFoundError(DvcException):
    """Thrown if a file/directory not found in repository pipelines.

    Args:
        output (unicode): path to the file/directory.
    """

    def __init__(self, output, repo=None):
        self.output = output
        self.repo = repo
        super().__init__(
            "unable to find DVC-file with output '{path}'".format(
                path=relpath(self.output)
            )
        )


class StagePathAsOutputError(DvcException):
    """Thrown if directory that stage is going to be saved in is specified as
    an output of another stage.

    Args:
        stage (Stage): a stage that is in some other stages output
        output (str): an output covering the stage above
    """

    def __init__(self, stage, output):
        assert isinstance(output, str)
        super().__init__(
            "'{stage}' is within an output '{output}' of another stage".format(
                stage=stage.relpath, output=output
            )
        )


class CircularDependencyError(DvcException):
    """Thrown if a file/directory specified both as an output and as a
    dependency.

    Args:
        dependency (str): path to the dependency.
    """

    def __init__(self, dependency):
        assert isinstance(dependency, str)

        msg = (
            "file/directory '{}' is specified as an output and as a "
            "dependency."
        )
        super().__init__(msg.format(dependency))


class ArgumentDuplicationError(DvcException):
    """Thrown if a file/directory is specified as a dependency/output more
    than once.

    Args:
        path (str): path to the file/directory.
    """

    def __init__(self, path):
        assert isinstance(path, str)
        super().__init__("file '{}' is specified more than once.".format(path))


class MoveNotDataSourceError(DvcException):
    """Thrown if attempted to move a file/directory that is not an output
    in a data source stage.

    Args:
        path (str): path to the file/directory.
    """

    def __init__(self, path):
        msg = (
            "move is not permitted for stages that are not data sources. "
            "You need to either move '{path}' to a new location and edit "
            "it by hand, or remove '{path}' and create a new one at the "
            "desired location."
        )
        super().__init__(msg.format(path=path))


class NotDvcRepoError(DvcException):
    """Thrown if a directory is not a dvc repo.

    Args:
        root (str): path to the directory.
    """

    def __init__(self, root):
        msg = (
            "you are not inside of a dvc repository "
            "(checked up to mount point '{}')"
        )
        super().__init__(msg.format(root))


class DvcParserError(DvcException):
    """Base class for CLI parser errors."""

    def __init__(self):
        super().__init__("parser error")


class CyclicGraphError(DvcException):
    def __init__(self, stages):
        assert isinstance(stages, list)
        stages = "\n".join("\t- {}".format(stage.relpath) for stage in stages)
        msg = (
            "you've introduced a cycle in your pipeline that involves "
            "the following stages:"
            "\n"
            "{stages}".format(stages=stages)
        )
        super().__init__(msg)


class ConfirmRemoveError(DvcException):
    def __init__(self, path):
        super().__init__(
            "unable to remove '{}' without a confirmation from the user. Use "
            "`-f` to force.".format(path)
        )


class InitError(DvcException):
    pass


class ReproductionError(DvcException):
    def __init__(self, dvc_file_name):
        self.path = dvc_file_name
        super().__init__("failed to reproduce '{}'".format(dvc_file_name))


class BadMetricError(DvcException):
    def __init__(self, paths):
        super().__init__(
            "the following metrics do not exists, "
            "are not metric files or are malformed: {paths}".format(
                paths=", ".join("'{}'".format(path) for path in paths)
            )
        )


class NoMetricsError(DvcException):
    def __init__(self):
        super().__init__(
            "no metric files in this repository. "
            "Use `dvc metrics add` to add a metric file to track."
        )


class StageFileCorruptedError(DvcException):
    def __init__(self, path):
        path = relpath(path)
        super().__init__(
            "unable to read DVC-file: {} "
            "YAML file structure is corrupted".format(path)
        )


class RecursiveAddingWhileUsingFilename(DvcException):
    def __init__(self):
        super().__init__(
            "cannot use `fname` with multiple targets or `-R|--recursive`"
        )


class OverlappingOutputPathsError(DvcException):
    def __init__(self, out_1, out_2):
        super().__init__(
            "Paths for outs:\n'{}'('{}')\n'{}'('{}')\noverlap. To avoid "
            "unpredictable behaviour, rerun command with non overlapping outs "
            "paths.".format(
                str(out_1),
                out_1.stage.relpath,
                str(out_2),
                out_2.stage.relpath,
            )
        )


class CheckoutErrorSuggestGit(DvcException):
    def __init__(self, target):
        super().__init__("Did you mean `git checkout {}`?".format(target))


class ETagMismatchError(DvcException):
    def __init__(self, etag, cached_etag):
        super().__init__(
            "ETag mismatch detected when copying file to cache! "
            "(expected: '{}', actual: '{}')".format(etag, cached_etag)
        )


class FileMissingError(DvcException):
    def __init__(self, path):
        super().__init__(
            "Can't find '{}' neither locally nor on remote".format(path)
        )


class DvcIgnoreInCollectedDirError(DvcException):
    def __init__(self, ignore_dirname):
        super().__init__(
            ".dvcignore file should not be in collected dir path: "
            "'{}'".format(ignore_dirname)
        )


class UrlNotDvcRepoError(DvcException):
    def __init__(self, url):
        super().__init__("URL '{}' is not a dvc repository.".format(url))


class GitHookAlreadyExistsError(DvcException):
    def __init__(self, hook_name):
        super().__init__(
            "Hook '{}' already exists. Please refer to "
            "https://man.dvc.org/install "
            "for more info.".format(hook_name)
        )


class DownloadError(DvcException):
    def __init__(self, amount):
        self.amount = amount

        super().__init__(
            "{amount} files failed to download".format(amount=amount)
        )


class UploadError(DvcException):
    def __init__(self, amount):
        self.amount = amount

        super().__init__(
            "{amount} files failed to upload".format(amount=amount)
        )


class CheckoutError(DvcException):
    def __init__(self, target_infos):
        targets = [str(t) for t in target_infos]
        m = (
            "Checkout failed for following targets:\n {}\nDid you "
            "forget to fetch?".format("\n".join(targets))
        )
        super().__init__(m)


class CollectCacheError(DvcException):
    pass


class NoRemoteInExternalRepoError(DvcException):
    def __init__(self, url):
        super().__init__(
            "No DVC remote is specified in target repository '{}'.".format(url)
        )


class NoOutputInExternalRepoError(DvcException):
    def __init__(self, path, external_repo_path, external_repo_url):
        super().__init__(
            "Output '{}' not found in target repository '{}'".format(
                relpath(path, external_repo_path), external_repo_url
            )
        )


class HTTPError(DvcException):
    def __init__(self, code, reason):
        super().__init__("'{} {}'".format(code, reason))


class PathMissingError(DvcException):
    def __init__(self, path, repo):
        msg = (
            "The path '{}' does not exist in the target repository '{}'"
            " neighther as an output nor a git-handled file."
        )
<<<<<<< HEAD
        super(PathMissingError, self).__init__(msg.format(path, repo))


class UpdateWithRevNotPossibleError(DvcException):
    def __init__(self):
        super(UpdateWithRevNotPossibleError, self).__init__(
            "Revision option (`--rev`) is not a feature of non-Git sources."
        )
=======
        super().__init__(msg.format(path, repo))
>>>>>>> b6c77f76
<|MERGE_RESOLUTION|>--- conflicted
+++ resolved
@@ -313,15 +313,11 @@
             "The path '{}' does not exist in the target repository '{}'"
             " neighther as an output nor a git-handled file."
         )
-<<<<<<< HEAD
-        super(PathMissingError, self).__init__(msg.format(path, repo))
+        super().__init__(msg.format(path, repo))
 
 
 class UpdateWithRevNotPossibleError(DvcException):
     def __init__(self):
         super(UpdateWithRevNotPossibleError, self).__init__(
             "Revision option (`--rev`) is not a feature of non-Git sources."
-        )
-=======
-        super().__init__(msg.format(path, repo))
->>>>>>> b6c77f76
+        )