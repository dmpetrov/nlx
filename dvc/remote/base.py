--- conflicted
+++ resolved
@@ -143,8 +143,8 @@
         {dir_hash: set(file_hash, ...)} which can be used to map
         a .dir file to its file contents.
         """
-<<<<<<< HEAD
-        logger.debug(f"Preparing to collect status from {self.fs.path_info}")
+
+        logger.debug(f"Preparing to collect status from {self.fs.odb.path_info}")
         md5s = set()
         dir_objs = {}
         for obj in objs:
@@ -155,10 +155,6 @@
                 dir_objs[obj.hash_info.value] = obj
                 for _, entry_obj in obj:
                     md5s.add(entry_obj.hash_info.value)
-=======
-        logger.debug(f"Preparing to collect status from {self.odb.path_info}")
-        md5s = set(named_cache.scheme_keys(cache.fs.scheme))
->>>>>>> 5fb181fc
 
         logger.debug("Collecting information from local cache...")
         local_exists = frozenset(
