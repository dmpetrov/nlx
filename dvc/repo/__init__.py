--- conflicted
+++ resolved
@@ -96,13 +96,6 @@
         # any possible state corruption in 'shared cache dir' scenario.
         self.state = State(self)
 
-<<<<<<< HEAD
-=======
-        level = self.config.get("core", {}).get("loglevel")
-        if level:
-            logger.setLevel(level.upper())
-
->>>>>>> bab07803
         self.cache = Cache(self)
         self.cloud = DataCloud(self)
 
