import os

from . import locked as locked_repo
from dvc.repo.scm_context import scm_context
from dvc.utils import resolve_output, resolve_paths, relpath
from dvc.utils.fs import path_isin


@locked_repo
@scm_context
def imp_url(self, url, out=None, fname=None, erepo=None, locked=True):
    from dvc.dvcfile import Dvcfile
    from dvc.stage import Stage

    out = resolve_output(url, out)
<<<<<<< HEAD
    stage = Stage.create(
        self,
        cmd=None,
        deps=[url],
        outs=[out],
        erepo=erepo,
        accompany_outs=True,
        fname=fname,
=======
    path, wdir, out = resolve_paths(self, out)

    # NOTE: when user is importing something from within his own repository
    if os.path.exists(url) and path_isin(os.path.abspath(url), self.root_dir):
        url = relpath(url, wdir)

    stage = Stage.create(
        self, fname or path, wdir=wdir, deps=[url], outs=[out], erepo=erepo,
>>>>>>> 211f56c0
    )

    if stage is None:
        return None

    dvcfile = Dvcfile(self, stage.path)
    dvcfile.overwrite_with_prompt(force=True)

    self.check_modified_graph([stage])

    stage.run()

    stage.locked = locked

    dvcfile.dump(stage)

    return stage<|MERGE_RESOLUTION|>--- conflicted
+++ resolved
@@ -13,16 +13,6 @@
     from dvc.stage import Stage
 
     out = resolve_output(url, out)
-<<<<<<< HEAD
-    stage = Stage.create(
-        self,
-        cmd=None,
-        deps=[url],
-        outs=[out],
-        erepo=erepo,
-        accompany_outs=True,
-        fname=fname,
-=======
     path, wdir, out = resolve_paths(self, out)
 
     # NOTE: when user is importing something from within his own repository
@@ -31,7 +21,6 @@
 
     stage = Stage.create(
         self, fname or path, wdir=wdir, deps=[url], outs=[out], erepo=erepo,
->>>>>>> 211f56c0
     )
 
     if stage is None:
