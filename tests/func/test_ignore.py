--- conflicted
+++ resolved
@@ -183,7 +183,69 @@
     assert _files_set("dir", dvc.tree) == {"dir/other"}
 
 
-<<<<<<< HEAD
+# It is not possible to re-include a file if a parent directory of
+# that file is excluded.
+# Git doesn’t list excluded directories for performance reasons,
+# so any patterns on contained files have no effect,
+# no matter where they are defined.
+@pytest.mark.parametrize(
+    "data_struct, pattern_list, result_set",
+    [
+        (
+            {"dir": {"subdir": {"not_ignore": "121"}}},
+            ["subdir/*", "!not_ignore"],
+            {"dir/subdir/not_ignore"},
+        ),
+        (
+            {"dir": {"subdir": {"should_ignore": "121"}}},
+            ["subdir", "!should_ignore"],
+            set(),
+        ),
+        (
+            {"dir": {"subdir": {"should_ignore": "121"}}},
+            ["subdir/", "!should_ignore"],
+            set(),
+        ),
+    ],
+)
+def test_ignore_file_in_parent_path(
+    tmp_dir, dvc, data_struct, pattern_list, result_set
+):
+    tmp_dir.gen(data_struct)
+    tmp_dir.gen(DvcIgnore.DVCIGNORE_FILE, "\n".join(pattern_list))
+    assert _files_set("dir", dvc.tree) == result_set
+
+
+# If there is a separator at the end of the pattern then the pattern
+# will only match directories,
+# otherwise the pattern can match both files and directories.
+# For example, a pattern doc/frotz/ matches doc/frotz directory,
+# but not a/doc/frotz directory;
+def test_ignore_sub_directory(tmp_dir, dvc):
+    tmp_dir.gen(
+        {
+            "dir": {
+                "doc": {"fortz": {"b": "b"}},
+                "a": {"doc": {"fortz": {"a": "a"}}},
+            }
+        }
+    )
+    tmp_dir.gen({"dir": {DvcIgnore.DVCIGNORE_FILE: "doc/fortz"}})
+    assert _files_set("dir", dvc.tree) == {
+        "dir/a/doc/fortz/a",
+        "dir/{}".format(DvcIgnore.DVCIGNORE_FILE),
+    }
+
+
+# however frotz/ matches frotz and a/frotz that is a directory
+def test_ignore_directory(tmp_dir, dvc):
+    tmp_dir.gen({"dir": {"fortz": {}, "a": {"fortz": {}}}})
+    tmp_dir.gen({"dir": {DvcIgnore.DVCIGNORE_FILE: "fortz"}})
+    assert _files_set("dir", dvc.tree) == {
+        "dir/{}".format(DvcIgnore.DVCIGNORE_FILE),
+    }
+
+
 def test_multi_ignore_file(tmp_dir, dvc, monkeypatch):
     tmp_dir.gen({"dir": {"subdir": {"should_ignore": "1", "not_ignore": "1"}}})
     tmp_dir.gen(DvcIgnore.DVCIGNORE_FILE, "dir/subdir/*_ignore")
@@ -375,67 +437,4 @@
             os.fspath(tmp_dir / "top" / "first"),
         )
         == ignore_pattern_bottom
-    )
-=======
-# It is not possible to re-include a file if a parent directory of
-# that file is excluded.
-# Git doesn’t list excluded directories for performance reasons,
-# so any patterns on contained files have no effect,
-# no matter where they are defined.
-@pytest.mark.parametrize(
-    "data_struct, pattern_list, result_set",
-    [
-        (
-            {"dir": {"subdir": {"not_ignore": "121"}}},
-            ["subdir/*", "!not_ignore"],
-            {"dir/subdir/not_ignore"},
-        ),
-        (
-            {"dir": {"subdir": {"should_ignore": "121"}}},
-            ["subdir", "!should_ignore"],
-            set(),
-        ),
-        (
-            {"dir": {"subdir": {"should_ignore": "121"}}},
-            ["subdir/", "!should_ignore"],
-            set(),
-        ),
-    ],
-)
-def test_ignore_file_in_parent_path(
-    tmp_dir, dvc, data_struct, pattern_list, result_set
-):
-    tmp_dir.gen(data_struct)
-    tmp_dir.gen(DvcIgnore.DVCIGNORE_FILE, "\n".join(pattern_list))
-    assert _files_set("dir", dvc.tree) == result_set
-
-
-# If there is a separator at the end of the pattern then the pattern
-# will only match directories,
-# otherwise the pattern can match both files and directories.
-# For example, a pattern doc/frotz/ matches doc/frotz directory,
-# but not a/doc/frotz directory;
-def test_ignore_sub_directory(tmp_dir, dvc):
-    tmp_dir.gen(
-        {
-            "dir": {
-                "doc": {"fortz": {"b": "b"}},
-                "a": {"doc": {"fortz": {"a": "a"}}},
-            }
-        }
-    )
-    tmp_dir.gen({"dir": {DvcIgnore.DVCIGNORE_FILE: "doc/fortz"}})
-    assert _files_set("dir", dvc.tree) == {
-        "dir/a/doc/fortz/a",
-        "dir/{}".format(DvcIgnore.DVCIGNORE_FILE),
-    }
-
-
-# however frotz/ matches frotz and a/frotz that is a directory
-def test_ignore_directory(tmp_dir, dvc):
-    tmp_dir.gen({"dir": {"fortz": {}, "a": {"fortz": {}}}})
-    tmp_dir.gen({"dir": {DvcIgnore.DVCIGNORE_FILE: "fortz"}})
-    assert _files_set("dir", dvc.tree) == {
-        "dir/{}".format(DvcIgnore.DVCIGNORE_FILE),
-    }
->>>>>>> 253a0eae
+    )