import errno
import os

import configobj
import pytest
from mock import patch

from dvc.config import Config
from dvc.exceptions import DownloadError, UploadError
from dvc.main import main
from dvc.path_info import PathInfo
from dvc.remote import RemoteLOCAL
from dvc.remote.base import RemoteBASE, RemoteCacheRequiredError
from dvc.compat import fspath
from dvc.utils.fs import remove
from tests.basic_env import TestDvc
from tests.remotes import Local


class TestRemote(TestDvc):
    def test(self):
        remotes = ["a", "b", "c"]

        self.assertEqual(main(["remote", "list"]), 0)
        self.assertNotEqual(main(["remote", "remove", remotes[0]]), 0)

        for r in remotes:
            self.assertEqual(
                main(["remote", "add", "--default", r, "s3://bucket/name"]), 0
            )

        self.assertEqual(main(["remote", "list"]), 0)

        self.assertEqual(
            main(["remote", "modify", remotes[0], "checksum_jobs", "1"]), 0
        )
        self.assertEqual(main(["remote", "remove", remotes[0]]), 0)

        self.assertEqual(main(["remote", "list"]), 0)

    def test_relative_path(self):
        dname = os.path.join("..", "path", "to", "dir")
        ret = main(["remote", "add", "mylocal", dname])
        self.assertEqual(ret, 0)

        # NOTE: we are in the repo's root and config is in .dvc/, so
        # dir path written to config should be just one level above.
        rel = os.path.join("..", dname)
        config = configobj.ConfigObj(self.dvc.config.files["repo"])
        self.assertEqual(config['remote "mylocal"']["url"], rel)

    def test_overwrite(self):
        remote_name = "a"
        remote_url = "s3://bucket/name"
        self.assertEqual(main(["remote", "add", remote_name, remote_url]), 0)
        self.assertEqual(main(["remote", "add", remote_name, remote_url]), 251)
        self.assertEqual(
            main(["remote", "add", "-f", remote_name, remote_url]), 0
        )

    def test_referencing_other_remotes(self):
        assert main(["remote", "add", "foo", "ssh://localhost/"]) == 0
        assert main(["remote", "add", "bar", "remote://foo/dvc-storage"]) == 0

        config = configobj.ConfigObj(self.dvc.config.files["repo"])
        assert config['remote "bar"']["url"] == "remote://foo/dvc-storage"


def test_remove_default(tmp_dir, dvc):
    remote = "mys3"
    assert (
        main(["remote", "add", "--default", remote, "s3://bucket/name"]) == 0
    )
    assert main(["remote", "modify", remote, "profile", "default"]) == 0
    assert main(["config", "--local", "core.remote", remote]) == 0

    config = configobj.ConfigObj(dvc.config.files["repo"])
    local_config = configobj.ConfigObj(dvc.config.files["local"])
    assert config["core"]["remote"] == remote
    assert local_config["core"]["remote"] == remote

    assert main(["remote", "remove", remote]) == 0

    config = configobj.ConfigObj(dvc.config.files["repo"])
    local_config = configobj.ConfigObj(dvc.config.files["local"])
    assert config.get("core", {}).get("remote") is None
    assert local_config.get("core", {}).get("remote") is None


class TestRemoteRemove(TestDvc):
    def test(self):
        ret = main(["config", "core.checksum_jobs", "1"])
        self.assertEqual(ret, 0)

        remote = "mys3"
        ret = main(["remote", "add", remote, "s3://bucket/name"])
        self.assertEqual(ret, 0)

        ret = main(["remote", "remove", remote])
        self.assertEqual(ret, 0)


class TestRemoteDefault(TestDvc):
    def test(self):
        remote = "mys3"
        ret = main(["remote", "add", "mys3", "s3://bucket/path"])
        self.assertEqual(ret, 0)

        ret = main(["remote", "default", "mys3"])
        self.assertEqual(ret, 0)
        config_file = os.path.join(self.dvc.dvc_dir, Config.CONFIG)
        config = configobj.ConfigObj(config_file)
        default = config["core"]["remote"]
        self.assertEqual(default, remote)

        ret = main(["remote", "default", "--unset"])
        self.assertEqual(ret, 0)
        config = configobj.ConfigObj(config_file)
        default = config.get("core", {}).get("remote")
        self.assertEqual(default, None)


def test_show_default(dvc, capsys):
    assert main(["remote", "default", "foo"]) == 0
    assert main(["remote", "default"]) == 0
    out, _ = capsys.readouterr()
    assert out == "foo\n"


class TestRemoteShouldHandleUppercaseRemoteName(TestDvc):
    upper_case_remote_name = "UPPERCASEREMOTE"

    def test(self):
        remote_url = Local.get_storagepath()
        ret = main(["remote", "add", self.upper_case_remote_name, remote_url])
        self.assertEqual(ret, 0)

        ret = main(["add", self.FOO])
        self.assertEqual(ret, 0)

        ret = main(["push", "-r", self.upper_case_remote_name])
        self.assertEqual(ret, 0)


def test_dir_checksum_should_be_key_order_agnostic(tmp_dir, dvc):
    tmp_dir.gen({"data": {"1": "1 content", "2": "2 content"}})

    path_info = PathInfo("data")
    with dvc.state:
        with patch.object(
            RemoteBASE,
            "_collect_dir",
            return_value=[
                {"relpath": "1", "md5": "1"},
                {"relpath": "2", "md5": "2"},
            ],
        ):
            checksum1 = dvc.cache.local.get_dir_checksum(path_info)

        with patch.object(
            RemoteBASE,
            "_collect_dir",
            return_value=[
                {"md5": "1", "relpath": "1"},
                {"md5": "2", "relpath": "2"},
            ],
        ):
            checksum2 = dvc.cache.local.get_dir_checksum(path_info)

    assert checksum1 == checksum2


def test_partial_push_n_pull(tmp_dir, dvc, tmp_path_factory):
    url = fspath(tmp_path_factory.mktemp("upstream"))
    dvc.config["remote"]["upstream"] = {"url": url}
    dvc.config["core"]["remote"] = "upstream"

    foo = tmp_dir.dvc_gen({"foo": "foo content"})[0].outs[0]
    bar = tmp_dir.dvc_gen({"bar": "bar content"})[0].outs[0]
    baz = tmp_dir.dvc_gen({"baz": {"foo": "baz content"}})[0].outs[0]

    # Faulty upload version, failing on foo
    original = RemoteLOCAL._upload

    def unreliable_upload(self, from_file, to_info, name=None, **kwargs):
        if "foo" in name:
            raise Exception("stop foo")
        return original(self, from_file, to_info, name, **kwargs)

    with patch.object(RemoteLOCAL, "_upload", unreliable_upload):
        with pytest.raises(UploadError) as upload_error_info:
            dvc.push()
        assert upload_error_info.value.amount == 3

        remote = dvc.cloud.get_remote("upstream")
        assert not remote.exists(remote.checksum_to_path_info(foo.checksum))
        assert remote.exists(remote.checksum_to_path_info(bar.checksum))
        assert not remote.exists(remote.checksum_to_path_info(baz.checksum))

    # Push everything and delete local cache
    dvc.push()
    remove(dvc.cache.local.cache_dir)

    with patch.object(RemoteLOCAL, "_download", side_effect=Exception):
        with pytest.raises(DownloadError) as download_error_info:
            dvc.pull()
        # error count should be len(.dir + standalone file checksums)
        # since files inside dir are ignored if dir cache entry is missing
        assert download_error_info.value.amount == 3


def test_raise_on_too_many_open_files(tmp_dir, dvc, tmp_path_factory, mocker):
    storage = fspath(tmp_path_factory.mktemp("test_remote_base"))
    dvc.config["remote"]["local_remote"] = {"url": storage}
    dvc.config["core"]["remote"] = "local_remote"

    tmp_dir.dvc_gen({"file": "file content"})

    mocker.patch.object(
        RemoteLOCAL,
        "_upload",
        side_effect=OSError(errno.EMFILE, "Too many open files"),
    )

    with pytest.raises(OSError) as e:
        dvc.push()
        assert e.errno == errno.EMFILE


def test_modify_missing_remote(tmp_dir, dvc):
    assert main(["remote", "modify", "myremote", "user", "xxx"]) == 251


def test_external_dir_resource_on_no_cache(tmp_dir, dvc, tmp_path_factory):
    # https://github.com/iterative/dvc/issues/2647, is some situations
    # (external dir dependency) cache is required to calculate dir md5
    external_dir = tmp_path_factory.mktemp("external_dir")
    (external_dir / "file").write_text("content")

    dvc.cache.local = None
    with pytest.raises(RemoteCacheRequiredError):
        dvc.run(deps=[fspath(external_dir)])


<<<<<<< HEAD
def test_remote_modify_validation(dvc):
    remote_name = "drive"
    unsupported_config = "unsupported_config"
    assert (
        main(["remote", "add", "-d", remote_name, "gdrive://test/test"]) == 0
    )
    assert (
        main(
            ["remote", "modify", remote_name, unsupported_config, "something"]
        )
        == 251
    )
    config = configobj.ConfigObj(dvc.config.files["repo"])
    assert unsupported_config not in config['remote "{}"'.format(remote_name)]
=======
def test_push_order(tmp_dir, dvc, tmp_path_factory, mocker):
    url = fspath(tmp_path_factory.mktemp("upstream"))
    dvc.config["remote"]["upstream"] = {"url": url}
    dvc.config["core"]["remote"] = "upstream"

    tmp_dir.dvc_gen({"foo": {"bar": "bar content"}})
    tmp_dir.dvc_gen({"baz": "baz content"})

    mocked_upload = mocker.patch.object(RemoteLOCAL, "_upload", return_value=0)
    dvc.push()
    # last uploaded file should be dir checksum
    assert mocked_upload.call_args[0][0].endswith(".dir")
>>>>>>> 8455b7be
<|MERGE_RESOLUTION|>--- conflicted
+++ resolved
@@ -240,9 +240,22 @@
     dvc.cache.local = None
     with pytest.raises(RemoteCacheRequiredError):
         dvc.run(deps=[fspath(external_dir)])
-
-
-<<<<<<< HEAD
+        
+        
+def test_push_order(tmp_dir, dvc, tmp_path_factory, mocker):
+    url = fspath(tmp_path_factory.mktemp("upstream"))
+    dvc.config["remote"]["upstream"] = {"url": url}
+    dvc.config["core"]["remote"] = "upstream"
+
+    tmp_dir.dvc_gen({"foo": {"bar": "bar content"}})
+    tmp_dir.dvc_gen({"baz": "baz content"})
+
+    mocked_upload = mocker.patch.object(RemoteLOCAL, "_upload", return_value=0)
+    dvc.push()
+    # last uploaded file should be dir checksum
+    assert mocked_upload.call_args[0][0].endswith(".dir")
+
+
 def test_remote_modify_validation(dvc):
     remote_name = "drive"
     unsupported_config = "unsupported_config"
@@ -257,17 +270,4 @@
     )
     config = configobj.ConfigObj(dvc.config.files["repo"])
     assert unsupported_config not in config['remote "{}"'.format(remote_name)]
-=======
-def test_push_order(tmp_dir, dvc, tmp_path_factory, mocker):
-    url = fspath(tmp_path_factory.mktemp("upstream"))
-    dvc.config["remote"]["upstream"] = {"url": url}
-    dvc.config["core"]["remote"] = "upstream"
-
-    tmp_dir.dvc_gen({"foo": {"bar": "bar content"}})
-    tmp_dir.dvc_gen({"baz": "baz content"})
-
-    mocked_upload = mocker.patch.object(RemoteLOCAL, "_upload", return_value=0)
-    dvc.push()
-    # last uploaded file should be dir checksum
-    assert mocked_upload.call_args[0][0].endswith(".dir")
->>>>>>> 8455b7be
+
