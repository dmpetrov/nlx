import filecmp
import getpass
import os
import posixpath
import re
import shutil
import uuid
from pathlib import Path
from subprocess import PIPE, Popen
from unittest import SkipTest
from urllib.parse import urljoin

import boto3
import paramiko
import pytest
from flaky.flaky_decorator import flaky
from google.cloud import storage as gc
from mock import patch

from dvc.compat import fspath
from dvc.dvcfile import Dvcfile
from dvc.exceptions import (
    CyclicGraphError,
    ReproductionError,
    StagePathAsOutputError,
)
from dvc.main import main
from dvc.output.base import BaseOutput
from dvc.path_info import URLInfo
from dvc.remote.local import LocalRemote
from dvc.repo import Repo as DvcRepo
from dvc.stage import Stage
<<<<<<< HEAD
=======
from dvc.dvcfile import Dvcfile, DVC_FILE
>>>>>>> e3831066
from dvc.stage.exceptions import StageFileDoesNotExistError
from dvc.system import System
from dvc.utils import file_md5, relpath
from dvc.utils.fs import remove
from dvc.utils.stage import dump_stage_file, load_stage_file
from tests.basic_env import TestDvc
from tests.remotes import (
    GCP,
    HDFS,
    S3,
    SSH,
    TEST_AWS_REPO_BUCKET,
    TEST_GCP_REPO_BUCKET,
    Local,
    SSHMocked,
)
from tests.utils.httpd import ContentMD5Handler, StaticFileServer


class SingleStageRun:
    def _run(self, **kwargs):
        kwargs["single_stage"] = True
        kwargs.pop("name", None)
        return self.dvc.run(**kwargs)

    @staticmethod
    def _get_stage_target(stage):
        return stage.path


class TestRepro(SingleStageRun, TestDvc):
    def setUp(self):
        super().setUp()

        stages = self.dvc.add(self.FOO)
        self.assertEqual(len(stages), 1)
        self.foo_stage = stages[0]
        self.assertTrue(self.foo_stage is not None)

        self.file1 = "file1"
        self.file1_stage = self.file1 + ".dvc"
        self.stage = self._run(
            fname=self.file1_stage,
            outs=[self.file1],
            deps=[self.FOO, self.CODE],
            cmd="python {} {} {}".format(self.CODE, self.FOO, self.file1),
            name="run1",
        )


class TestReproFail(TestRepro):
    def test(self):
        os.unlink(self.CODE)

        ret = main(["repro", self._get_stage_target(self.stage)])
        self.assertNotEqual(ret, 0)


class TestReproCyclicGraph(SingleStageRun, TestDvc):
    def test(self):
        self._run(
            deps=[self.FOO],
            outs=["bar.txt"],
            cmd="echo bar > bar.txt",
            name="copybarbar.txt",
        )

        self._run(
            deps=["bar.txt"],
            outs=["baz.txt"],
            cmd="echo baz > baz.txt",
            name="copybazbaz.txt",
        )

        stage_dump = {
            "cmd": "echo baz > foo",
            "deps": [{"path": "baz.txt"}],
            "outs": [{"path": self.FOO}],
        }
        dump_stage_file("cycle.dvc", stage_dump)

        with self.assertRaises(CyclicGraphError):
            self.dvc.reproduce("cycle.dvc")


class TestReproWorkingDirectoryAsOutput(TestDvc):
    """
    |  stage.cwd  |  out.path | cwd as output |
    |:-----------:|:---------:|:-------------:|
    |     dir     |    dir    |      True     |
    | dir/subdir/ |    dir    |      True     |
    |     dir     |   dir-1   |     False     |
    |      .      | something |     False     |
    """

    def test(self):
        # File structure:
        #       .
        #       |-- dir1
        #       |  |__ dir2.dvc         (out.path == ../dir2)
        #       |__ dir2
        #           |__ something.dvc    (stage.cwd == ./dir2)

        os.mkdir(os.path.join(self.dvc.root_dir, "dir1"))

        self.dvc.run(
            fname=os.path.join("dir1", "dir2.dvc"),
            wdir="dir1",
            outs=[os.path.join("..", "dir2")],
            cmd="mkdir {path}".format(path=os.path.join("..", "dir2")),
            single_stage=True,
        )

        faulty_stage_path = os.path.join("dir2", "something.dvc")

        output = os.path.join("..", "something")
        stage_dump = {
            "cmd": "echo something > {}".format(output),
            "outs": [{"path": output}],
        }
        dump_stage_file(faulty_stage_path, stage_dump)

        with self.assertRaises(StagePathAsOutputError):
            self.dvc.reproduce(faulty_stage_path)

    def test_nested(self):
        #       .
        #       |-- a
        #       |  |__ nested
        #       |     |__ dir
        #       |       |__ error.dvc     (stage.cwd == 'a/nested/dir')
        #       |__ b
        #          |__ nested.dvc         (stage.out == 'a/nested')
        dir1 = "b"
        dir2 = "a"

        os.mkdir(dir1)
        os.mkdir(dir2)

        nested_dir = os.path.join(dir2, "nested")
        out_dir = relpath(nested_dir, dir1)

        nested_stage = self.dvc.run(
            fname=os.path.join(dir1, "b.dvc"),
            wdir=dir1,
            outs=[out_dir],  # ../a/nested
            cmd="mkdir {path}".format(path=out_dir),
            single_stage=True,
        )

        os.mkdir(os.path.join(nested_dir, "dir"))

        error_stage_path = os.path.join(nested_dir, "dir", "error.dvc")

        output = os.path.join("..", "..", "something")
        stage_dump = {
            "cmd": "echo something > {}".format(output),
            "outs": [{"path": output}],
        }
        dump_stage_file(error_stage_path, stage_dump)

        # NOTE: os.walk() walks in a sorted order and we need dir2 subdirs to
        # be processed before dir1 to load error.dvc first.
        self.dvc.stages = [
            nested_stage,
            Dvcfile(self.dvc, error_stage_path).stage,
        ]

        with patch.object(self.dvc, "_reset"):  # to prevent `stages` resetting
            with self.assertRaises(StagePathAsOutputError):
                self.dvc.reproduce(error_stage_path)

    def test_similar_paths(self):
        # File structure:
        #
        #       .
        #       |-- something.dvc   (out.path == something)
        #       |-- something
        #       |__ something-1
        #          |-- a
        #          |__ a.dvc        (stage.cwd == something-1)

        self.dvc.run(
            outs=["something"], cmd="mkdir something", single_stage=True
        )

        os.mkdir("something-1")

        stage = os.path.join("something-1", "a.dvc")

        stage_dump = {"cmd": "echo a > a", "outs": [{"path": "a"}]}
        dump_stage_file(stage, stage_dump)

        try:
            self.dvc.reproduce(stage)
        except StagePathAsOutputError:
            self.fail("should not raise StagePathAsOutputError")


class TestReproDepUnderDir(SingleStageRun, TestDvc):
    def test(self):
        stages = self.dvc.add(self.DATA_DIR)
        self.assertEqual(len(stages), 1)
        self.dir_stage = stages[0]
        self.assertTrue(self.dir_stage is not None)

        self.file1 = "file1"
        stage = self._run(
            fname=self.file1 + ".dvc",
            outs=[self.file1],
            deps=[self.DATA, self.CODE],
            cmd="python {} {} {}".format(self.CODE, self.DATA, self.file1),
            name="copy-data-file1",
        )

        self.assertTrue(filecmp.cmp(self.file1, self.DATA, shallow=False))

        os.unlink(self.DATA)
        shutil.copyfile(self.FOO, self.DATA)

        stages = self.dvc.reproduce(self._get_stage_target(stage))
        self.assertEqual(len(stages), 2)
        self.assertTrue(filecmp.cmp(self.file1, self.FOO, shallow=False))


class TestReproDepDirWithOutputsUnderIt(SingleStageRun, TestDvc):
    def test(self):
        stages = self.dvc.add(self.DATA)
        self.assertEqual(len(stages), 1)
        self.assertTrue(stages[0] is not None)

        stages = self.dvc.add(self.DATA_SUB)
        self.assertEqual(len(stages), 1)
        self.assertTrue(stages[0] is not None)

        stage = self.dvc.run(
            fname="dvcfile2.dvc",
            deps=[self.DATA, self.DATA_SUB],
            single_stage=True,
        )
        self.assertTrue(stage is not None)

        file1 = "file1"
        file1_stage = file1 + ".dvc"
        stage = self._run(
            fname=file1_stage,
            deps=[self.DATA_DIR],
            outs=[file1],
            cmd="python {} {} {}".format(self.CODE, self.DATA, file1),
            name="copy-data-file1",
        )
        self.assertTrue(stage is not None)

        os.unlink(self.DATA)
        shutil.copyfile(self.FOO, self.DATA)

        stages = self.dvc.reproduce(self._get_stage_target(stage))
        self.assertEqual(len(stages), 2)


class TestReproNoDeps(TestRepro):
    def test(self):
        out = "out"
        code_file = "out.py"
        stage_file = "out.dvc"
        code = (
            'import uuid\nwith open("{}", "w+") as fd:\n'
            "\tfd.write(str(uuid.uuid4()))\n".format(out)
        )
        with open(code_file, "w+") as fd:
            fd.write(code)
        stage = self._run(
            fname=stage_file,
            outs=[out],
            cmd="python {}".format(code_file),
            name="uuid",
        )

        stages = self.dvc.reproduce(self._get_stage_target(stage))
        self.assertEqual(len(stages), 1)


class TestReproForce(TestRepro):
    def test(self):
        stages = self.dvc.reproduce(
            self._get_stage_target(self.stage), force=True
        )
        self.assertEqual(len(stages), 2)


class TestReproChangedCode(TestRepro):
    def test(self):
        self.swap_code()

        stages = self.dvc.reproduce(self._get_stage_target(self.stage))

        self.assertTrue(filecmp.cmp(self.file1, self.BAR, shallow=False))
        self.assertEqual(len(stages), 1)

    def swap_code(self):
        os.unlink(self.CODE)
        new_contents = self.CODE_CONTENTS
        new_contents += "\nshutil.copyfile('{}', " "sys.argv[2])\n".format(
            self.BAR
        )
        self.create(self.CODE, new_contents)


class TestReproChangedData(TestRepro):
    def test(self):
        self.swap_foo_with_bar()

        stages = self.dvc.reproduce(self._get_stage_target(self.stage))

        self.assertTrue(filecmp.cmp(self.file1, self.BAR, shallow=False))
        self.assertEqual(len(stages), 2)

    def swap_foo_with_bar(self):
        os.unlink(self.FOO)
        shutil.copyfile(self.BAR, self.FOO)


class TestReproDry(TestReproChangedData):
    def test(self):
        self.swap_foo_with_bar()

        stages = self.dvc.reproduce(
            self._get_stage_target(self.stage), dry=True
        )

        self.assertTrue(len(stages), 2)
        self.assertFalse(filecmp.cmp(self.file1, self.BAR, shallow=False))

        ret = main(["repro", "--dry", self._get_stage_target(self.stage)])
        self.assertEqual(ret, 0)
        self.assertFalse(filecmp.cmp(self.file1, self.BAR, shallow=False))


class TestReproUpToDate(TestRepro):
    def test(self):
        ret = main(["repro", self._get_stage_target(self.stage)])
        self.assertEqual(ret, 0)


class TestReproDryNoExec(TestDvc):
    def test(self):
        deps = []
        for d in range(3):
            idir = "idir{}".format(d)
            odir = "odir{}".format(d)

            deps.append("-d")
            deps.append(odir)

            os.mkdir(idir)

            f = os.path.join(idir, "file")
            with open(f, "w+") as fobj:
                fobj.write(str(d))

            ret = main(
                [
                    "run",
                    "--no-exec",
                    "--single-stage",
                    "-d",
                    idir,
                    "-o",
                    odir,
                    "python -c 'import shutil; "
                    'shutil.copytree("{}", "{}")\''.format(idir, odir),
                ]
            )
            self.assertEqual(ret, 0)

        ret = main(
            ["run", "--no-exec", "--single-stage", "-f", DVC_FILE] + deps
        )
        self.assertEqual(ret, 0)

        ret = main(["repro", "--dry", DVC_FILE])
        self.assertEqual(ret, 0)


class TestReproChangedDeepData(TestReproChangedData):
    def setUp(self):
        super().setUp()

        self.file2 = "file2"
        self.stage = self._run(
            fname=self.file2 + ".dvc",
            outs=[self.file2],
            deps=[self.file1, self.CODE],
            cmd="python {} {} {}".format(self.CODE, self.file1, self.file2),
            name="copy-file-file2",
        )

    def test(self):
        self.swap_foo_with_bar()

        stages = self.dvc.reproduce(self._get_stage_target(self.stage))

        self.assertTrue(filecmp.cmp(self.file1, self.BAR, shallow=False))
        self.assertTrue(filecmp.cmp(self.file2, self.BAR, shallow=False))
        self.assertEqual(len(stages), 3)


class TestReproIgnoreBuildCache(TestDvc):
    def test(self):
        stages = self.dvc.add(self.FOO)
        self.assertEqual(len(stages), 1)
        foo_stage = stages[0]
        self.assertTrue(foo_stage is not None)

        code1 = "code1.py"
        shutil.copyfile(self.CODE, code1)
        file1 = "file1"
        file1_stage = self.dvc.run(
            outs=[file1],
            deps=[self.FOO, code1],
            cmd="python {} {} {}".format(code1, self.FOO, file1),
            single_stage=True,
        )
        self.assertTrue(file1_stage is not None)

        code2 = "code2.py"
        shutil.copyfile(self.CODE, code2)
        file2 = "file2"
        file2_stage = self.dvc.run(
            outs=[file2],
            deps=[file1, code2],
            cmd="python {} {} {}".format(code2, file1, file2),
            single_stage=True,
        )
        self.assertTrue(file2_stage is not None)

        code3 = "code3.py"
        shutil.copyfile(self.CODE, code3)
        file3 = "file3"
        file3_stage = self.dvc.run(
            outs=[file3],
            deps=[file2, code3],
            cmd="python {} {} {}".format(code3, file2, file3),
            single_stage=True,
        )
        self.assertTrue(file3_stage is not None)

        with open(code2, "a") as fobj:
            fobj.write("\n\n")

        stages = self.dvc.reproduce(file3_stage.path, ignore_build_cache=True)
        self.assertEqual(len(stages), 2)
        self.assertEqual(stages[0].path, file2_stage.path)
        self.assertEqual(stages[1].path, file3_stage.path)


class TestReproPipeline(TestReproChangedDeepData):
    def test(self):
        stages = self.dvc.reproduce(
            self._get_stage_target(self.stage), force=True, pipeline=True
        )
        self.assertEqual(len(stages), 3)

    def test_cli(self):
        ret = main(
            ["repro", "--pipeline", "-f", self._get_stage_target(self.stage)]
        )
        self.assertEqual(ret, 0)


class TestReproPipelines(SingleStageRun, TestDvc):
    def setUp(self):
        super().setUp()

        stages = self.dvc.add(self.FOO)
        self.assertEqual(len(stages), 1)
        self.foo_stage = stages[0]
        self.assertTrue(self.foo_stage is not None)

        stages = self.dvc.add(self.BAR)
        self.assertEqual(len(stages), 1)
        self.bar_stage = stages[0]
        self.assertTrue(self.bar_stage is not None)

        self.file1 = "file1"
        self.file1_stage = self.dvc.run(
            fname=self.file1 + ".dvc",
            outs=[self.file1],
            deps=[self.FOO, self.CODE],
            cmd="python {} {} {}".format(self.CODE, self.FOO, self.file1),
            single_stage=True,
        )

        self.file2 = "file2"
        self.file2_stage = self._run(
            fname=self.file2 + ".dvc",
            outs=[self.file2],
            deps=[self.BAR, self.CODE],
            cmd="python {} {} {}".format(self.CODE, self.BAR, self.file2),
            name="copy-BAR-file2",
        )

    def test(self):
        stages = self.dvc.reproduce(all_pipelines=True, force=True)
        self.assertEqual(len(stages), 4)
        self.assertTrue(self.file1_stage in stages)
        self.assertTrue(self.file2_stage in stages)

    def test_cli(self):
        ret = main(["repro", "-f", "-P"])
        self.assertEqual(ret, 0)


class TestReproLocked(TestReproChangedData):
    def test(self):
        file2 = "file2"
        file2_stage = self._run(
            fname=file2 + ".dvc",
            outs=[file2],
            deps=[self.file1, self.CODE],
            cmd="python {} {} {}".format(self.CODE, self.file1, file2),
            name="copy-file1-file2",
        )

        self.swap_foo_with_bar()

        ret = main(["lock", self._get_stage_target(file2_stage)])
        self.assertEqual(ret, 0)
        stages = self.dvc.reproduce(self._get_stage_target(file2_stage))
        self.assertEqual(len(stages), 0)

        ret = main(["unlock", self._get_stage_target(file2_stage)])
        self.assertEqual(ret, 0)
        stages = self.dvc.reproduce(self._get_stage_target(file2_stage))
        self.assertTrue(filecmp.cmp(self.file1, self.BAR, shallow=False))
        self.assertTrue(filecmp.cmp(file2, self.BAR, shallow=False))
        self.assertEqual(len(stages), 3)

    def test_non_existing(self):
        with self.assertRaises(StageFileDoesNotExistError):
            self.dvc.lock_stage("Dvcfile")
            self.dvc.lock_stage("pipelines.yaml")
            self.dvc.lock_stage("pipelines.yaml:name")
            self.dvc.lock_stage("Dvcfile:name")
            self.dvc.lock_stage("stage.dvc")
            self.dvc.lock_stage("stage.dvc:name")
            self.dvc.lock_stage("not-existing-stage.json")

        ret = main(["lock", "non-existing-stage"])
        self.assertNotEqual(ret, 0)


class TestReproLockedCallback(SingleStageRun, TestDvc):
    def test(self):
        file1 = "file1"
        file1_stage = file1 + ".dvc"
        # NOTE: purposefully not specifying dependencies
        # to create a callback stage.
        stage = self._run(
            fname=file1_stage,
            outs=[file1],
            cmd="python {} {} {}".format(self.CODE, self.FOO, file1),
            name="copy-FOO-file1",
        )
        self.assertTrue(stage is not None)

        stages = self.dvc.reproduce(self._get_stage_target(stage))
        self.assertEqual(len(stages), 1)

        self.dvc.lock_stage(self._get_stage_target(stage))
        stages = self.dvc.reproduce(self._get_stage_target(stage))
        self.assertEqual(len(stages), 0)

        self.dvc.lock_stage(self._get_stage_target(stage), unlock=True)
        stages = self.dvc.reproduce(self._get_stage_target(stage))
        self.assertEqual(len(stages), 1)


class TestReproLockedUnchanged(TestRepro):
    def test(self):
        """
        Check that locking/unlocking doesn't affect stage state
        """
        target = self._get_stage_target(self.stage)
        self.dvc.lock_stage(target)
        stages = self.dvc.reproduce(target)
        self.assertEqual(len(stages), 0)

        self.dvc.lock_stage(target, unlock=True)
        stages = self.dvc.reproduce(target)
        self.assertEqual(len(stages), 0)


class TestReproMetricsAddUnchanged(TestDvc):
    def test(self):
        """
        Check that adding/removing metrics doesn't affect stage state
        """
        stages = self.dvc.add(self.FOO)
        self.assertEqual(len(stages), 1)
        self.assertTrue(stages[0] is not None)

        file1 = "file1"
        file1_stage = file1 + ".dvc"
        self.dvc.run(
            fname=file1_stage,
            outs_no_cache=[file1],
            deps=[self.FOO, self.CODE],
            cmd="python {} {} {}".format(self.CODE, self.FOO, file1),
            single_stage=True,
        )

        stages = self.dvc.reproduce(file1_stage)
        self.assertEqual(len(stages), 0)

        self.dvc.metrics.add(file1)
        stages = self.dvc.reproduce(file1_stage)
        self.assertEqual(len(stages), 0)

        self.dvc.metrics.remove(file1)
        stages = self.dvc.reproduce(file1_stage)
        self.assertEqual(len(stages), 0)


class TestReproPhony(TestReproChangedData):
    def test(self):
        stage = self._run(
            cmd="cat " + self.file1, deps=[self.file1], name="no_cmd?"
        )

        self.swap_foo_with_bar()

        self.dvc.reproduce(self._get_stage_target(stage))

        self.assertTrue(filecmp.cmp(self.file1, self.BAR, shallow=False))


class TestNonExistingOutput(TestRepro):
    def test(self):
        os.unlink(self.FOO)

        with self.assertRaises(ReproductionError):
            self.dvc.reproduce(self._get_stage_target(self.stage))


class TestReproDataSource(TestReproChangedData):
    def test(self):
        self.swap_foo_with_bar()

        stages = self.dvc.reproduce(self.foo_stage.path)

        self.assertTrue(filecmp.cmp(self.FOO, self.BAR, shallow=False))
        self.assertEqual(stages[0].outs[0].checksum, file_md5(self.BAR)[0])


class TestReproChangedDir(SingleStageRun, TestDvc):
    def test(self):
        file_name = "file"
        shutil.copyfile(self.FOO, file_name)

        dir_name = "dir"
        dir_code = "dir.py"
        code = (
            'import os; import shutil; os.mkdir("{}"); '
            'shutil.copyfile("{}", os.path.join("{}", "{}"))'
        )

        with open(dir_code, "w+") as fd:
            fd.write(code.format(dir_name, file_name, dir_name, file_name))

        stage = self._run(
            outs=[dir_name],
            deps=[file_name, dir_code],
            cmd="python {}".format(dir_code),
            name="copy-in-dir",
        )
        target = self._get_stage_target(stage)

        stages = self.dvc.reproduce(target)
        self.assertEqual(len(stages), 0)

        os.unlink(file_name)
        shutil.copyfile(self.BAR, file_name)

        stages = self.dvc.reproduce(target)
        self.assertEqual(len(stages), 1)


class TestReproChangedDirData(SingleStageRun, TestDvc):
    def test(self):
        dir_name = "dir"
        dir_code = "dir_code.py"

        with open(dir_code, "w+") as fd:
            fd.write(
                "import os; import sys; import shutil; "
                "shutil.copytree(sys.argv[1], sys.argv[2])"
            )

        stage = self._run(
            outs=[dir_name],
            deps=[self.DATA_DIR, dir_code],
            cmd="python {} {} {}".format(dir_code, self.DATA_DIR, dir_name),
            name="copy-dir",
        )
        target = self._get_stage_target(stage)

        self.assertTrue(stage is not None)

        stages = self.dvc.reproduce(target)
        self.assertEqual(len(stages), 0)

        with open(self.DATA_SUB, "a") as fd:
            fd.write("add")

        stages = self.dvc.reproduce(target)
        self.assertEqual(len(stages), 1)
        self.assertTrue(stages[0] is not None)

        # Check that dvc indeed registers changed output dir
        shutil.move(self.BAR, dir_name)
        stages = self.dvc.reproduce(target)
        self.assertEqual(len(stages), 1)
        self.assertTrue(stages[0] is not None)

        # Check that dvc registers mtime change for the directory.
        System.hardlink(self.DATA_SUB, self.DATA_SUB + ".lnk")
        stages = self.dvc.reproduce(target)
        self.assertEqual(len(stages), 1)
        self.assertTrue(stages[0] is not None)


class TestReproMissingMd5InStageFile(TestRepro):
    def test(self):
        d = load_stage_file(self.file1_stage)
        del d[Stage.PARAM_OUTS][0][LocalRemote.PARAM_CHECKSUM]
        del d[Stage.PARAM_DEPS][0][LocalRemote.PARAM_CHECKSUM]
        dump_stage_file(self.file1_stage, d)

        stages = self.dvc.reproduce(self.file1_stage)
        self.assertEqual(len(stages), 1)


class TestCmdRepro(TestReproChangedData):
    def test(self):
        self.swap_foo_with_bar()

        ret = main(["status"])
        self.assertEqual(ret, 0)

        ret = main(["repro", self._get_stage_target(self.stage)])
        self.assertEqual(ret, 0)

        ret = main(["repro", "non-existing-file"])
        self.assertNotEqual(ret, 0)


class TestCmdReproChdir(TestDvc):
    def test(self):
        dname = "dir"
        os.mkdir(dname)
        foo = os.path.join(dname, self.FOO)
        bar = os.path.join(dname, self.BAR)
        code = os.path.join(dname, self.CODE)
        shutil.copyfile(self.FOO, foo)
        shutil.copyfile(self.CODE, code)

        ret = main(
            [
                "run",
                "--single-stage",
                "-f",
                "{}/Dvcfile".format(dname),
                "-w",
                "{}".format(dname),
                "-d",
                self.FOO,
                "-o",
                self.BAR,
                "python {} {} {}".format(self.CODE, self.FOO, self.BAR),
            ]
        )
        self.assertEqual(ret, 0)
        self.assertTrue(os.path.isfile(foo))
        self.assertTrue(os.path.isfile(bar))
        self.assertTrue(filecmp.cmp(foo, bar, shallow=False))

        os.unlink(bar)

        ret = main(["repro", "-c", dname, DVC_FILE])
        self.assertEqual(ret, 0)
        self.assertTrue(os.path.isfile(foo))
        self.assertTrue(os.path.isfile(bar))
        self.assertTrue(filecmp.cmp(foo, bar, shallow=False))


class TestReproExternalBase(SingleStageRun, TestDvc):
    cache_type = None

    @staticmethod
    def should_test():
        return False

    @property
    def cache_scheme(self):
        return self.scheme

    @property
    def scheme(self):
        return None

    @property
    def scheme_sep(self):
        return "://"

    @property
    def sep(self):
        return "/"

    def check_already_cached(self, stage):
        stage.outs[0].remove()

        patch_download = patch.object(
            stage.deps[0], "download", wraps=stage.deps[0].download
        )

        patch_checkout = patch.object(
            stage.outs[0], "checkout", wraps=stage.outs[0].checkout
        )

        patch_run = patch.object(stage, "_run", wraps=stage._run)

        with self.dvc.lock, self.dvc.state:
            with patch_download as mock_download:
                with patch_checkout as mock_checkout:
                    with patch_run as mock_run:
                        stage.locked = False
                        stage.run()
                        stage.locked = True

                        mock_run.assert_not_called()
                        mock_download.assert_not_called()
                        mock_checkout.assert_called_once()

    @patch("dvc.prompt.confirm", return_value=True)
    def test(self, mock_prompt):
        if not self.should_test():
            raise SkipTest(
                "Test {} is disabled".format(self.__class__.__name__)
            )

        cache = (
            self.scheme
            + self.scheme_sep
            + self.bucket
            + self.sep
            + str(uuid.uuid4())
        )

        ret = main(["config", "cache." + self.cache_scheme, "myrepo"])
        self.assertEqual(ret, 0)
        ret = main(["remote", "add", "myrepo", cache])
        self.assertEqual(ret, 0)
        if self.cache_type:
            ret = main(["remote", "modify", "myrepo", "type", self.cache_type])
            self.assertEqual(ret, 0)

        remote_name = "myremote"
        remote_key = str(uuid.uuid4())
        remote = (
            self.scheme + self.scheme_sep + self.bucket + self.sep + remote_key
        )

        ret = main(["remote", "add", remote_name, remote])
        self.assertEqual(ret, 0)
        if self.cache_type:
            ret = main(
                ["remote", "modify", remote_name, "type", self.cache_type]
            )
            self.assertEqual(ret, 0)

        self.dvc = DvcRepo(".")

        foo_key = remote_key + self.sep + self.FOO
        bar_key = remote_key + self.sep + self.BAR

        foo_path = (
            self.scheme + self.scheme_sep + self.bucket + self.sep + foo_key
        )
        bar_path = (
            self.scheme + self.scheme_sep + self.bucket + self.sep + bar_key
        )

        # Using both plain and remote notation
        out_foo_path = "remote://" + remote_name + "/" + self.FOO
        out_bar_path = bar_path

        self.write(self.bucket, foo_key, self.FOO_CONTENTS)

        import_stage = self.dvc.imp_url(out_foo_path, "import")

        self.assertTrue(os.path.exists("import"))
        self.assertTrue(filecmp.cmp("import", self.FOO, shallow=False))
        self.assertEqual(self.dvc.status([import_stage.path]), {})
        self.check_already_cached(import_stage)

        import_remote_stage = self.dvc.imp_url(
            out_foo_path, out_foo_path + "_imported"
        )
        self.assertEqual(self.dvc.status([import_remote_stage.path]), {})

        cmd_stage = self._run(
            outs=[out_bar_path],
            deps=[out_foo_path],
            cmd=self.cmd(foo_path, bar_path),
            name="external-base",
        )

        self.assertEqual(self.dvc.status([cmd_stage.addressing]), {})
        self.assertEqual(self.dvc.status(), {})
        self.check_already_cached(cmd_stage)

        self.write(self.bucket, foo_key, self.BAR_CONTENTS)

        self.assertNotEqual(self.dvc.status(), {})

        self.dvc.update(import_stage.path)
        self.assertTrue(os.path.exists("import"))
        self.assertTrue(filecmp.cmp("import", self.BAR, shallow=False))
        self.assertEqual(self.dvc.status([import_stage.path]), {})

        self.dvc.update(import_remote_stage.path)
        self.assertEqual(self.dvc.status([import_remote_stage.path]), {})

        stages = self.dvc.reproduce(cmd_stage.addressing)
        self.assertEqual(len(stages), 1)
        self.assertEqual(self.dvc.status([cmd_stage.addressing]), {})

        self.assertEqual(self.dvc.status(), {})
        self.dvc.gc(workspace=True)
        self.assertEqual(self.dvc.status(), {})

        self.dvc.remove(cmd_stage.path, outs_only=True)
        self.assertNotEqual(self.dvc.status([cmd_stage.addressing]), {})

        self.dvc.checkout([cmd_stage.path], force=True)
        self.assertEqual(self.dvc.status([cmd_stage.addressing]), {})


@pytest.mark.skipif(os.name == "nt", reason="temporarily disabled on windows")
class TestReproExternalS3(S3, TestReproExternalBase):
    @property
    def scheme(self):
        return "s3"

    @property
    def bucket(self):
        return TEST_AWS_REPO_BUCKET

    def cmd(self, i, o):
        return "aws s3 cp {} {}".format(i, o)

    def write(self, bucket, key, body):
        s3 = boto3.client("s3")
        s3.put_object(Bucket=bucket, Key=key, Body=body)


class TestReproExternalGS(GCP, TestReproExternalBase):
    @property
    def scheme(self):
        return "gs"

    @property
    def bucket(self):
        return TEST_GCP_REPO_BUCKET

    def cmd(self, i, o):
        return "gsutil cp {} {}".format(i, o)

    def write(self, bucket, key, body):
        client = gc.Client()
        bucket = client.bucket(bucket)
        bucket.blob(key).upload_from_string(body)


class TestReproExternalHDFS(HDFS, TestReproExternalBase):
    @property
    def scheme(self):
        return "hdfs"

    @property
    def bucket(self):
        return "{}@127.0.0.1".format(getpass.getuser())

    def cmd(self, i, o):
        return "hadoop fs -cp {} {}".format(i, o)

    def write(self, bucket, key, body):
        url = self.scheme + "://" + bucket + "/" + key
        p = Popen(
            "hadoop fs -rm -f {}".format(url),
            shell=True,
            executable=os.getenv("SHELL"),
            stdin=PIPE,
            stdout=PIPE,
            stderr=PIPE,
        )
        p.communicate()

        p = Popen(
            "hadoop fs -mkdir -p {}".format(posixpath.dirname(url)),
            shell=True,
            executable=os.getenv("SHELL"),
            stdin=PIPE,
            stdout=PIPE,
            stderr=PIPE,
        )
        out, err = p.communicate()
        if p.returncode != 0:
            print(out)
            print(err)
        self.assertEqual(p.returncode, 0)

        with open("tmp", "w+") as fd:
            fd.write(body)

        p = Popen(
            "hadoop fs -copyFromLocal {} {}".format("tmp", url),
            shell=True,
            executable=os.getenv("SHELL"),
            stdin=PIPE,
            stdout=PIPE,
            stderr=PIPE,
        )
        out, err = p.communicate()
        if p.returncode != 0:
            print(out)
            print(err)
        self.assertEqual(p.returncode, 0)


@flaky(max_runs=3, min_passes=1)
class TestReproExternalSSH(SSH, TestReproExternalBase):
    _dir = None
    cache_type = "copy"

    @property
    def scheme(self):
        return "ssh"

    @property
    def bucket(self):
        if not self._dir:
            self._dir = self.mkdtemp()
        return "{}@127.0.0.1:{}".format(getpass.getuser(), self._dir)

    def cmd(self, i, o):
        prefix = "ssh://"
        assert i.startswith(prefix) and o.startswith(prefix)
        i = i[len(prefix) :]
        o = o[len(prefix) :]
        return "scp {} {}".format(i, o)

    def write(self, bucket, key, body):
        path = posixpath.join(self._dir, key)

        ssh = paramiko.SSHClient()
        ssh.load_system_host_keys()
        ssh.set_missing_host_key_policy(paramiko.AutoAddPolicy())
        ssh.connect("127.0.0.1")

        sftp = ssh.open_sftp()
        try:
            sftp.stat(path)
            sftp.remove(path)
        except IOError:
            pass

        stdin, stdout, stderr = ssh.exec_command(
            "mkdir -p $(dirname {})".format(path)
        )
        self.assertEqual(stdout.channel.recv_exit_status(), 0)

        with sftp.open(path, "w+") as fobj:
            fobj.write(body)


class TestReproExternalLOCAL(Local, TestReproExternalBase):
    cache_type = "hardlink"

    def setUp(self):
        super().setUp()
        self.tmpdir = self.mkdtemp()
        ret = main(["config", "cache.type", "hardlink"])
        self.assertEqual(ret, 0)
        self.dvc = DvcRepo(".")

    @property
    def cache_scheme(self):
        return "local"

    @property
    def scheme(self):
        return ""

    @property
    def scheme_sep(self):
        return ""

    @property
    def sep(self):
        return os.sep

    @property
    def bucket(self):
        return self.tmpdir

    def cmd(self, i, o):
        if os.name == "nt":
            return "copy {} {}".format(i, o)
        return "cp {} {}".format(i, o)

    def write(self, bucket, key, body):
        path = os.path.join(bucket, key)
        dname = os.path.dirname(path)

        if not os.path.exists(dname):
            os.makedirs(dname)

        with open(path, "w+") as fd:
            fd.write(body)


class TestReproExternalHTTP(TestReproExternalBase):
    _external_cache_id = None

    @staticmethod
    def get_remote(port):
        return "http://localhost:{}/".format(port)

    @property
    def local_cache(self):
        return os.path.join(self.dvc.dvc_dir, "cache")

    def test(self):
        # Import
        with StaticFileServer() as httpd:
            import_url = urljoin(self.get_remote(httpd.server_port), self.FOO)
            import_output = "imported_file"
            import_stage = self.dvc.imp_url(import_url, import_output)

        self.assertTrue(os.path.exists(import_output))
        self.assertTrue(filecmp.cmp(import_output, self.FOO, shallow=False))

        self.dvc.remove("imported_file.dvc")

        with StaticFileServer(handler_class=ContentMD5Handler) as httpd:
            import_url = urljoin(self.get_remote(httpd.server_port), self.FOO)
            import_output = "imported_file"
            import_stage = self.dvc.imp_url(import_url, import_output)

        self.assertTrue(os.path.exists(import_output))
        self.assertTrue(filecmp.cmp(import_output, self.FOO, shallow=False))

        # Run --deps
        with StaticFileServer() as httpd:
            remote = self.get_remote(httpd.server_port)

            cache_id = str(uuid.uuid4())
            cache = urljoin(remote, cache_id)

            ret1 = main(["remote", "add", "mycache", cache])
            ret2 = main(["remote", "add", "myremote", remote])
            self.assertEqual(ret1, 0)
            self.assertEqual(ret2, 0)

            self.dvc = DvcRepo(".")

            run_dependency = urljoin(remote, self.BAR)
            run_output = "remote_file"
            cmd = 'open("{}", "w+")'.format(run_output)

            with open("create-output.py", "w") as fd:
                fd.write(cmd)

            run_stage = self._run(
                deps=[run_dependency],
                outs=[run_output],
                cmd="python create-output.py",
                name="http_run",
            )
            self.assertTrue(run_stage is not None)

            self.assertTrue(os.path.exists(run_output))

            # Pull
            self.dvc.remove(import_stage.path, outs_only=True)
            self.assertFalse(os.path.exists(import_output))

            shutil.move(self.local_cache, cache_id)
            self.assertFalse(os.path.exists(self.local_cache))

            self.dvc.pull([import_stage.path], remote="mycache")

            self.assertTrue(os.path.exists(import_output))


class TestReproShell(TestDvc):
    def test(self):
        if os.name == "nt":
            return

        fname = "shell.txt"
        stage = fname + ".dvc"

        self.dvc.run(
            fname=stage,
            outs=[fname],
            cmd="echo $SHELL > {}".format(fname),
            single_stage=True,
        )

        with open(fname, "r") as fd:
            self.assertEqual(os.getenv("SHELL"), fd.read().strip())

        os.unlink(fname)

        self.dvc.reproduce(stage)

        with open(fname, "r") as fd:
            self.assertEqual(os.getenv("SHELL"), fd.read().strip())


class TestReproAllPipelines(SingleStageRun, TestDvc):
    def test(self):
        stages = [
            self._run(
                fname="start.dvc",
                outs=["start.txt"],
                cmd="echo start > start.txt",
                name="start",
            ),
            self._run(
                fname="middle.dvc",
                deps=["start.txt"],
                outs=["middle.txt"],
                cmd="echo middle > middle.txt",
                name="middle",
            ),
            self._run(
                fname="final.dvc",
                deps=["middle.txt"],
                outs=["final.txt"],
                cmd="echo final > final.txt",
                name="final",
            ),
            self._run(
                fname="disconnected.dvc",
                outs=["disconnected.txt"],
                cmd="echo other > disconnected.txt",
                name="disconnected",
            ),
        ]

        from dvc.state import StateNoop

        self.dvc.state = StateNoop()

        with patch.object(
            Stage, "reproduce", side_effect=stages
        ) as mock_reproduce:
            ret = main(["repro", "--all-pipelines"])
            self.assertEqual(ret, 0)
            self.assertEqual(mock_reproduce.call_count, 4)


class TestReproNoCommit(TestRepro):
    def test(self):
        remove(self.dvc.cache.local.cache_dir)
        ret = main(
            ["repro", self._get_stage_target(self.stage), "--no-commit"]
        )
        self.assertEqual(ret, 0)
        self.assertEqual(os.listdir(self.dvc.cache.local.cache_dir), ["runs"])


class TestReproAlreadyCached(TestRepro):
    def test(self):
        stage = self._run(
            fname="datetime.dvc",
            deps=[],
            outs=["datetime.txt"],
            cmd='python -c "import time; print(time.time())" > datetime.txt',
            name="datetime",
        )
        run_out = stage.outs[0]
        repro_out = self.dvc.reproduce(self._get_stage_target(stage))[0].outs[
            0
        ]

        self.assertNotEqual(run_out.checksum, repro_out.checksum)

    def test_force_with_dependencies(self):
        run_out = self.dvc.run(
            fname="datetime.dvc",
            deps=[self.FOO],
            outs=["datetime.txt"],
            cmd='python -c "import time; print(time.time())" > datetime.txt',
            single_stage=True,
        ).outs[0]

        ret = main(["repro", "--force", "datetime.dvc"])
        self.assertEqual(ret, 0)

        repro_out = Dvcfile(self.dvc, "datetime.dvc").stage.outs[0]

        self.assertNotEqual(run_out.checksum, repro_out.checksum)

    def test_force_import(self):
        ret = main(["import-url", self.FOO, self.BAR])
        self.assertEqual(ret, 0)

        patch_download = patch.object(
            LocalRemote,
            "download",
            side_effect=LocalRemote.download,
            autospec=True,
        )

        patch_checkout = patch.object(
            BaseOutput,
            "checkout",
            side_effect=BaseOutput.checkout,
            autospec=True,
        )

        with patch_download as mock_download:
            with patch_checkout as mock_checkout:
                assert main(["unlock", "bar.dvc"]) == 0
                ret = main(["repro", "--force", "bar.dvc"])
                self.assertEqual(ret, 0)
                self.assertEqual(mock_download.call_count, 1)
                self.assertEqual(mock_checkout.call_count, 0)


class TestShouldDisplayMetricsOnReproWithMetricsOption(TestDvc):
    def test(self):
        metrics_file = "metrics_file"
        metrics_value = 0.123489015
        ret = main(
            [
                "run",
                "--single-stage",
                "-m",
                metrics_file,
                "echo {} >> {}".format(metrics_value, metrics_file),
            ]
        )
        self.assertEqual(0, ret)

        self._caplog.clear()

        from dvc.dvcfile import DVC_FILE_SUFFIX

        ret = main(
            ["repro", "--force", "--metrics", metrics_file + DVC_FILE_SUFFIX]
        )
        self.assertEqual(0, ret)

        expected_metrics_display = "{}: {}".format(metrics_file, metrics_value)
        self.assertIn(expected_metrics_display, self._caplog.text)


@pytest.fixture
def repro_dir(tmp_dir, dvc, run_copy):
    # Creates repo with following structure:
    #    data_dir/dir_file              origin_data
    #         |       |                   |
    #         |       |              origin_copy.dvc
    # unrelated2.dvc  |               |       |
    #                 |               |    unrelated1.dvc
    #    dir/subdir/dir_file_copy.dvc |
    #                  |              |
    #                  |        dir/origin_copy_2.dvc
    #                  |            |
    #                   \          /
    #                    \        /
    #                   dir/Dvcfile
    tmp_dir.gen(
        {
            "origin_data": "origin data content",
            "data_dir": {"dir_file": "dir file content"},
            "dir": {"subdir": {}},
        }
    )

    stages = {}

    origin_copy = tmp_dir / "origin_copy"
    stage = run_copy("origin_data", fspath(origin_copy), single_stage=True)
    assert stage is not None
    assert origin_copy.read_text() == "origin data content"
    stages["origin_copy"] = stage

    origin_copy_2 = tmp_dir / "dir" / "origin_copy_2"
    stage = run_copy(
        fspath(origin_copy),
        fspath(origin_copy_2),
        fname=fspath(origin_copy_2) + ".dvc",
        single_stage=True,
    )
    assert stage is not None
    assert origin_copy_2.read_text() == "origin data content"
    stages["origin_copy_2"] = stage

    dir_file_path = tmp_dir / "data_dir" / "dir_file"
    dir_file_copy = tmp_dir / "dir" / "subdir" / "dir_file_copy"
    stage = run_copy(
        fspath(dir_file_path),
        fspath(dir_file_copy),
        fname=fspath(dir_file_copy) + ".dvc",
        single_stage=True,
    )
    assert stage is not None
    assert dir_file_copy.read_text() == "dir file content"
    stages["dir_file_copy"] = stage

    last_stage = tmp_dir / "dir" / DVC_FILE
    stage = dvc.run(
        fname=fspath(last_stage),
        deps=[fspath(origin_copy_2), fspath(dir_file_copy)],
        single_stage=True,
    )
    assert stage is not None
    stages["last_stage"] = stage

    # Unrelated are to verify that reproducing `dir` will not trigger them too
    assert (
        run_copy(fspath(origin_copy), "unrelated1", single_stage=True)
        is not None
    )
    assert (
        run_copy(fspath(dir_file_path), "unrelated2", single_stage=True)
        is not None
    )

    yield stages


def _rewrite_file(path_elements, new_content):
    if isinstance(path_elements, str):
        path_elements = [path_elements]
    file = Path(os.sep.join(path_elements))
    file.unlink()
    file.write_text(new_content)


def _read_out(stage):
    return Path(stage.outs[0].fspath).read_text()


def test_recursive_repro_default(dvc, repro_dir):
    """
    Test recursive repro on dir after a dep outside this dir has changed.
    """
    _rewrite_file("origin_data", "new origin data content")

    stages = dvc.reproduce("dir", recursive=True)

    # Check that the dependency ("origin_copy") and the dependent stages
    # inside the folder have been reproduced ("origin_copy_2", "last_stage")
    assert stages == [
        repro_dir["origin_copy"],
        repro_dir["origin_copy_2"],
        repro_dir["last_stage"],
    ]
    assert _read_out(repro_dir["origin_copy"]) == "new origin data content"
    assert _read_out(repro_dir["origin_copy_2"]) == "new origin data content"


def test_recursive_repro_single(dvc, repro_dir):
    """
    Test recursive single-item repro on dir
    after a dep outside this dir has changed.
    """
    _rewrite_file("origin_data", "new origin content")
    _rewrite_file(["data_dir", "dir_file"], "new dir file content")

    stages = dvc.reproduce("dir", recursive=True, single_item=True)
    # Check that just stages inside given dir
    # with changed direct deps have been reproduced.
    # This means that "origin_copy_2" stage should not be reproduced
    # since it depends on "origin_copy".
    # Also check that "dir_file_copy" stage was reproduced before "last_stage"
    assert stages == [repro_dir["dir_file_copy"], repro_dir["last_stage"]]
    assert _read_out(repro_dir["dir_file_copy"]) == "new dir file content"


def test_recursive_repro_single_force(dvc, repro_dir):
    """
    Test recursive single-item force repro on dir
    without any dependencies changing.
    """
    stages = dvc.reproduce("dir", recursive=True, single_item=True, force=True)
    # Check that all stages inside given dir have been reproduced
    # Also check that "dir_file_copy" stage was reproduced before "last_stage"
    # and that "origin_copy" stage was reproduced before "last_stage" stage
    assert len(stages) == 3
    assert set(stages) == {
        repro_dir["origin_copy_2"],
        repro_dir["dir_file_copy"],
        repro_dir["last_stage"],
    }
    assert stages.index(repro_dir["origin_copy_2"]) < stages.index(
        repro_dir["last_stage"]
    )
    assert stages.index(repro_dir["dir_file_copy"]) < stages.index(
        repro_dir["last_stage"]
    )


def test_recursive_repro_empty_dir(tmp_dir, dvc):
    """
    Test recursive repro on an empty directory
    """
    (tmp_dir / "emptydir").mkdir()

    stages = dvc.reproduce("emptydir", recursive=True, force=True)
    assert stages == []


def test_recursive_repro_recursive_missing_file(dvc):
    """
    Test recursive repro on a missing file
    """
    with pytest.raises(StageFileDoesNotExistError):
        dvc.reproduce("notExistingStage.dvc", recursive=True)
    with pytest.raises(StageFileDoesNotExistError):
        dvc.reproduce("notExistingDir/", recursive=True)


def test_recursive_repro_on_stage_file(dvc, repro_dir):
    """
    Test recursive repro on a stage file instead of directory
    """
    stages = dvc.reproduce(
        repro_dir["origin_copy_2"].relpath, recursive=True, force=True
    )
    assert stages == [repro_dir["origin_copy"], repro_dir["origin_copy_2"]]


def test_dvc_formatting_retained(tmp_dir, dvc, run_copy):
    tmp_dir.dvc_gen("foo", "foo content")
    stage = run_copy(
        "foo", "foo_copy", fname="foo_copy.dvc", single_stage=True
    )
    stage_path = tmp_dir / stage.relpath

    # Add comments and custom formatting to DVC-file
    lines = list(map(_format_dvc_line, stage_path.read_text().splitlines()))
    lines.insert(0, "# Starting comment")
    stage_text = "".join(line + "\n" for line in lines)
    stage_path.write_text(stage_text)

    # Rewrite data source and repro
    (tmp_dir / "foo").write_text("new foo")
    dvc.reproduce("foo_copy.dvc", force=True)

    assert _hide_md5(stage_text) == _hide_md5(stage_path.read_text())


def _format_dvc_line(line):
    # Add line comment for all cache and md5 keys
    if "cache:" in line or "md5:" in line:
        return line + " # line comment"
    # Format command as one word per line
    elif line.startswith("cmd: "):
        pre, command = line.split(None, 1)
        return pre + " >\n" + "\n".join("  " + s for s in command.split())
    else:
        return line


def _hide_md5(text):
    return re.sub(r"\b[a-f0-9]{32}\b", "<md5>", text)


def test_downstream(dvc):
    # The dependency graph should look like this:
    #
    #       E
    #      / \
    #     D   F
    #    / \   \
    #   B   C   G
    #    \ /
    #     A
    #
    assert main(["run", "--single-stage", "-o", "A", "echo A>A"]) == 0
    assert (
        main(["run", "--single-stage", "-d", "A", "-o", "B", "echo B>B"]) == 0
    )
    assert (
        main(["run", "--single-stage", "-d", "A", "-o", "C", "echo C>C"]) == 0
    )
    assert (
        main(
            [
                "run",
                "--single-stage",
                "-d",
                "B",
                "-d",
                "C",
                "-o",
                "D",
                "echo D>D",
            ]
        )
        == 0
    )
    assert main(["run", "--single-stage", "-o", "G", "echo G>G"]) == 0
    assert (
        main(["run", "--single-stage", "-d", "G", "-o", "F", "echo F>F"]) == 0
    )
    assert (
        main(
            [
                "run",
                "--single-stage",
                "-d",
                "D",
                "-d",
                "F",
                "-o",
                "E",
                "echo E>E",
            ]
        )
        == 0
    )

    # We want the evaluation to move from B to E
    #
    #       E
    #      /
    #     D
    #    /
    #   B
    #
    evaluation = dvc.reproduce("B.dvc", downstream=True, force=True)

    assert len(evaluation) == 3
    assert evaluation[0].relpath == "B.dvc"
    assert evaluation[1].relpath == "D.dvc"
    assert evaluation[2].relpath == "E.dvc"

    # B, C should be run (in any order) before D
    # See https://github.com/iterative/dvc/issues/3602
    evaluation = dvc.reproduce("A.dvc", downstream=True, force=True)

    assert len(evaluation) == 5
    assert evaluation[0].relpath == "A.dvc"
    assert {evaluation[1].relpath, evaluation[2].relpath} == {"B.dvc", "C.dvc"}
    assert evaluation[3].relpath == "D.dvc"
    assert evaluation[4].relpath == "E.dvc"


@pytest.mark.skipif(
    os.name == "nt",
    reason="external output scenario is not supported on Windows",
)
def test_ssh_dir_out(tmp_dir, dvc, ssh_server):
    tmp_dir.gen({"foo": "foo content"})

    # Set up remote and cache
    user = ssh_server.test_creds["username"]
    port = ssh_server.port
    keyfile = ssh_server.test_creds["key_filename"]

    remote_url = SSHMocked.get_url(user, port)
    assert main(["remote", "add", "upstream", remote_url]) == 0
    assert main(["remote", "modify", "upstream", "keyfile", keyfile]) == 0

    cache_url = SSHMocked.get_url(user, port)
    assert main(["remote", "add", "sshcache", cache_url]) == 0
    assert main(["config", "cache.ssh", "sshcache"]) == 0
    assert main(["remote", "modify", "sshcache", "keyfile", keyfile]) == 0

    # Recreating to reread configs
    repo = DvcRepo(dvc.root_dir)

    # To avoid "WARNING: UNPROTECTED PRIVATE KEY FILE" from ssh
    os.chmod(keyfile, 0o600)

    (tmp_dir / "script.py").write_text(
        "import sys, pathlib\n"
        "path = pathlib.Path(sys.argv[1])\n"
        "dir_out = path / 'dir-out'\n"
        "dir_out.mkdir()\n"
        "(dir_out / '1.txt').write_text('1')\n"
        "(dir_out / '2.txt').write_text('2')\n"
    )

    url_info = URLInfo(remote_url)
    repo.run(
        cmd="python {} {}".format(tmp_dir / "script.py", url_info.path),
        single_stage=True,
        outs=["remote://upstream/dir-out"],
        deps=["foo"],  # add a fake dep to not consider this a callback
    )

    repo.reproduce("dir-out.dvc")
    repo.reproduce("dir-out.dvc", force=True)<|MERGE_RESOLUTION|>--- conflicted
+++ resolved
@@ -18,7 +18,7 @@
 from mock import patch
 
 from dvc.compat import fspath
-from dvc.dvcfile import Dvcfile
+from dvc.dvcfile import DVC_FILE, Dvcfile
 from dvc.exceptions import (
     CyclicGraphError,
     ReproductionError,
@@ -30,10 +30,6 @@
 from dvc.remote.local import LocalRemote
 from dvc.repo import Repo as DvcRepo
 from dvc.stage import Stage
-<<<<<<< HEAD
-=======
-from dvc.dvcfile import Dvcfile, DVC_FILE
->>>>>>> e3831066
 from dvc.stage.exceptions import StageFileDoesNotExistError
 from dvc.system import System
 from dvc.utils import file_md5, relpath
