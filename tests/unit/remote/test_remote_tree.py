import os

import pytest

from dvc.fs.s3 import S3FileSystem
from dvc.path_info import PathInfo
from dvc.remote import get_remote
from dvc.utils.fs import walk_files

remotes = [pytest.lazy_fixture(fix) for fix in ["gs", "s3"]]

FILE_WITH_CONTENTS = {
    "data1.txt": "",
    #   "empty_dir/": "",
    "empty_file": "",
    "foo": "foo",
    "data/alice": "alice",
    "data/alpha": "alpha",
    "data/subdir-file.txt": "subdir",
    "data/subdir/1": "1",
    "data/subdir/2": "2",
    "data/subdir/3": "3",
    #   "data/subdir/empty_dir/": "",
    "data/subdir/empty_file": "",
}


@pytest.fixture
def remote(request, dvc):
    cloud = request.param
    cloud.gen(FILE_WITH_CONTENTS)
    return get_remote(dvc, **cloud.config)


@pytest.mark.needs_internet
@pytest.mark.parametrize("remote", remotes, indirect=True)
def test_isdir(remote):
    test_cases = [
        (True, "data"),
        (True, "data/"),
        (True, "data/subdir"),
        #       (True, "empty_dir"),
        (False, "foo"),
        (False, "data/alice"),
        (False, "data/al"),
        (False, "data/subdir/1"),
    ]

    for expected, path in test_cases:
        assert remote.fs.isdir(remote.fs.path_info / path) == expected


@pytest.mark.needs_internet
@pytest.mark.parametrize("remote", remotes, indirect=True)
def test_exists(remote):
    test_cases = [
        (True, "data"),
        (True, "data/"),
        (True, "data/subdir"),
        #       (True, "empty_dir"),
        (True, "empty_file"),
        (True, "foo"),
        (True, "data/alice"),
        (True, "data/subdir/1"),
        (False, "data/al"),
        #       (False, "foo/"),
        (True, "data1.txt"),
    ]

    for expected, path in test_cases:
        assert remote.fs.exists(remote.fs.path_info / path) == expected


@pytest.mark.needs_internet
@pytest.mark.parametrize("remote", remotes, indirect=True)
def test_walk_files(remote):
    files = [
        remote.fs.path_info / "data/alice",
        remote.fs.path_info / "data/alpha",
        remote.fs.path_info / "data/subdir-file.txt",
        remote.fs.path_info / "data/subdir/1",
        remote.fs.path_info / "data/subdir/2",
        remote.fs.path_info / "data/subdir/3",
        remote.fs.path_info / "data/subdir/empty_file",
    ]

    assert list(remote.fs.walk_files(remote.fs.path_info / "data")) == files


@pytest.mark.parametrize("remote", [pytest.lazy_fixture("s3")], indirect=True)
def test_copy_preserve_etag_across_buckets(remote, dvc):
    s3 = remote.fs
    s3.fs.mkdir("another/")

    another = S3FileSystem(
        dvc, {**remote.fs.config, "url": "s3://another", "region": "us-east-1"}
    )

    from_info = remote.fs.path_info / "foo"
    to_info = another.path_info / "foo"

    remote.fs.copy(from_info, to_info)

    from_hash = remote.fs.info(from_info)["etag"]
    to_hash = another.info(to_info)["etag"]

    assert from_hash == to_hash


<<<<<<< HEAD
=======
@pytest.mark.parametrize(
    "remote",
    [
        pytest.lazy_fixture("s3"),
        pytest.param(
            pytest.lazy_fixture("gs"),
            marks=pytest.mark.xfail(
                reason="https://github.com/iterative/dvc/issues/5521"
            ),
        ),
    ],
    indirect=True,
)
def test_makedirs(remote):
    fs = remote.fs
    empty_dir = remote.fs.path_info / "empty_dir" / ""
    fs.remove(empty_dir)
    assert not fs.exists(empty_dir)
    fs.makedirs(empty_dir)
    assert fs.exists(empty_dir)
    assert fs.isdir(empty_dir)


@pytest.mark.needs_internet
>>>>>>> 256cb069
@pytest.mark.parametrize("remote", remotes, indirect=True)
def test_isfile(remote):
    test_cases = [
        #       (False, "empty_dir/"),
        (True, "empty_file"),
        (True, "foo"),
        (True, "data/alice"),
        (True, "data/alpha"),
        (True, "data/subdir/1"),
        (True, "data/subdir/2"),
        (True, "data/subdir/3"),
        #       (False, "data/subdir/empty_dir/"),
        (True, "data/subdir/empty_file"),
        (False, "something-that-does-not-exist"),
        (False, "data/subdir/empty-file/"),
        #       (False, "empty_dir"),
    ]

    for expected, path in test_cases:
        assert remote.fs.isfile(remote.fs.path_info / path) == expected


@pytest.mark.needs_internet
@pytest.mark.parametrize("remote", remotes, indirect=True)
def test_download_dir(remote, tmpdir):
    path = str(tmpdir / "data")
    to_info = PathInfo(path)
    remote.fs.download(remote.fs.path_info / "data", to_info)
    assert os.path.isdir(path)
    data_dir = tmpdir / "data"
    assert len(list(walk_files(path))) == 7
    assert (data_dir / "alice").read_text(encoding="utf-8") == "alice"
    assert (data_dir / "alpha").read_text(encoding="utf-8") == "alpha"
    assert (data_dir / "subdir-file.txt").read_text(
        encoding="utf-8"
    ) == "subdir"
    assert (data_dir / "subdir" / "1").read_text(encoding="utf-8") == "1"
    assert (data_dir / "subdir" / "2").read_text(encoding="utf-8") == "2"
    assert (data_dir / "subdir" / "3").read_text(encoding="utf-8") == "3"
    assert (data_dir / "subdir" / "empty_file").read_text(
        encoding="utf-8"
    ) == ""<|MERGE_RESOLUTION|>--- conflicted
+++ resolved
@@ -107,33 +107,7 @@
     assert from_hash == to_hash
 
 
-<<<<<<< HEAD
-=======
-@pytest.mark.parametrize(
-    "remote",
-    [
-        pytest.lazy_fixture("s3"),
-        pytest.param(
-            pytest.lazy_fixture("gs"),
-            marks=pytest.mark.xfail(
-                reason="https://github.com/iterative/dvc/issues/5521"
-            ),
-        ),
-    ],
-    indirect=True,
-)
-def test_makedirs(remote):
-    fs = remote.fs
-    empty_dir = remote.fs.path_info / "empty_dir" / ""
-    fs.remove(empty_dir)
-    assert not fs.exists(empty_dir)
-    fs.makedirs(empty_dir)
-    assert fs.exists(empty_dir)
-    assert fs.isdir(empty_dir)
-
-
 @pytest.mark.needs_internet
->>>>>>> 256cb069
 @pytest.mark.parametrize("remote", remotes, indirect=True)
 def test_isfile(remote):
     test_cases = [
